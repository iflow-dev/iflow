--- conflicted
+++ resolved
@@ -6,11 +6,7 @@
 repository.
 """
 
-<<<<<<< HEAD
 __version__ = "0.4.0a2"
-=======
-__version__ = "0.4.0a1"
->>>>>>> 7d2e07fe
 __author__ = "iflow team"
 
 from .core import Artifact, ArtifactType
